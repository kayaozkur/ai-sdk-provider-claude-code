--- conflicted
+++ resolved
@@ -1,10 +1,6 @@
 {
     "name": "ai-sdk-provider-claude-code",
-<<<<<<< HEAD
-    "version": "1.0.2",
-=======
     "version": "1.1.1",
->>>>>>> c7246aa4
     "description": "AI SDK v5 provider for Claude via Claude Code SDK (use Pro/Max subscription)",
     "keywords": [
         "ai-sdk",
