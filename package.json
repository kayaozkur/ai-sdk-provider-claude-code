--- conflicted
+++ resolved
@@ -1,12 +1,7 @@
 {
     "name": "ai-sdk-provider-claude-code",
-<<<<<<< HEAD
-    "version": "1.0.0-beta.1",
-    "description": "AI SDK v5-beta provider for Claude via Claude Code SDK (use Pro/Max subscription)",
-=======
-    "version": "1.0.1",
+    "version": "1.0.2",
     "description": "AI SDK v5 provider for Claude via Claude Code SDK (use Pro/Max subscription)",
->>>>>>> 02f4c05f
     "keywords": [
         "ai-sdk",
         "claude-code",
@@ -69,15 +64,9 @@
         "example:all": "npm run build && npm run example:basic && npm run example:streaming && npm run example:conversation && npm run example:config && npm run example:object:basic && npm run example:object:nested && npm run example:object:constraints && npm run example:tools && npm run example:timeout"
     },
     "dependencies": {
-<<<<<<< HEAD
-        "@ai-sdk/provider": "beta",
-        "@ai-sdk/provider-utils": "beta",
-        "@anthropic-ai/claude-code": "1.0.83",
-=======
         "@ai-sdk/provider": "2.0.0",
         "@ai-sdk/provider-utils": "3.0.3",
-        "@anthropic-ai/claude-code": "1.0.81",
->>>>>>> 02f4c05f
+        "@anthropic-ai/claude-code": "1.0.83",
         "jsonc-parser": "^3.3.1"
     },
     "devDependencies": {
@@ -87,11 +76,7 @@
         "@typescript-eslint/eslint-plugin": "8.34.0",
         "@typescript-eslint/parser": "8.34.0",
         "@vitest/coverage-v8": "^3.2.4",
-<<<<<<< HEAD
-        "ai": "beta",
-=======
         "ai": "5.0.14",
->>>>>>> 02f4c05f
         "eslint": "9.28.0",
         "globals": "16.2.0",
         "tsup": "8.5.0",
@@ -106,7 +91,6 @@
         "node": ">=18"
     },
     "publishConfig": {
-        "access": "public",
-        "tag": "beta"
+        "access": "public"
     }
 }