{
    "name": "ai-sdk-provider-claude-code",
    "version": "1.0.2",
    "description": "AI SDK v5 provider for Claude via Claude Code SDK (use Pro/Max subscription)",
    "keywords": [
        "ai-sdk",
        "claude-code",
        "anthropic",
        "cli",
        "language-model",
        "llm"
    ],
    "homepage": "https://github.com/kayaozkur/ai-sdk-provider-claude-code",
    "repository": {
        "type": "git",
        "url": "git+https://github.com/kayaozkur/ai-sdk-provider-claude-code.git"
    },
    "bugs": {
        "url": "https://github.com/kayaozkur/ai-sdk-provider-claude-code/issues"
    },
    "license": "MIT",
    "author": "Ben Vargas",
    "type": "module",
    "sideEffects": false,
    "main": "./dist/index.cjs",
    "module": "./dist/index.js",
    "types": "./dist/index.d.ts",
    "exports": {
        "./package.json": "./package.json",
        ".": {
            "types": "./dist/index.d.ts",
            "import": "./dist/index.js",
            "require": "./dist/index.cjs"
        }
    },
    "files": [
        "dist/**/*",
        "README.md",
        "docs/**/*",
        "LICENSE"
    ],
    "scripts": {
        "build": "tsup",
        "clean": "rm -rf dist",
        "dev": "tsup --watch",
        "lint": "eslint src",
        "prepare": "npm run build",
        "prepublishOnly": "npm run clean && npm run build",
        "test": "vitest run",
        "test:edge": "vitest run --project=edge",
        "test:node": "vitest run --project=node",
        "test:watch": "vitest",
        "test:integration": "npm run build && npx tsx examples/integration-test.ts",
        "typecheck": "tsc --noEmit",
        "example:basic": "npm run build && npx tsx examples/basic-usage.ts",
        "example:streaming": "npm run build && npx tsx examples/streaming.ts",
        "example:conversation": "npm run build && npx tsx examples/conversation-history.ts",
        "example:config": "npm run build && npx tsx examples/custom-config.ts",
        "example:object:basic": "npm run build && npx tsx examples/generate-object-basic.ts",
        "example:object:nested": "npm run build && npx tsx examples/generate-object-nested.ts",
        "example:object:constraints": "npm run build && npx tsx examples/generate-object-constraints.ts",
        "example:tools": "npm run build && npx tsx examples/tool-management.ts",
        "example:timeout": "npm run build && npx tsx examples/long-running-tasks.ts",
        "example:all": "npm run build && npm run example:basic && npm run example:streaming && npm run example:conversation && npm run example:config && npm run example:object:basic && npm run example:object:nested && npm run example:object:constraints && npm run example:tools && npm run example:timeout"
    },
    "dependencies": {
        "@ai-sdk/provider": "2.0.0",
        "@ai-sdk/provider-utils": "3.0.3",
<<<<<<< HEAD
        "@anthropic-ai/claude-code": "1.0.84",
=======
        "@anthropic-ai/claude-code": "1.0.85",
>>>>>>> 5b597a0d
        "jsonc-parser": "^3.3.1"
    },
    "devDependencies": {
        "@edge-runtime/vm": "5.0.0",
        "@eslint/js": "9.28.0",
        "@types/node": "20.17.24",
        "@typescript-eslint/eslint-plugin": "8.34.0",
        "@typescript-eslint/parser": "8.34.0",
        "@vitest/coverage-v8": "^3.2.4",
        "ai": "5.0.14",
        "eslint": "9.28.0",
        "globals": "16.2.0",
        "tsup": "8.5.0",
        "typescript": "5.6.3",
        "vitest": "3.2.4",
        "zod": "^3.25.76"
    },
    "peerDependencies": {
        "zod": "^3.0.0"
    },
    "engines": {
        "node": ">=18"
    },
    "publishConfig": {
        "access": "public"
    }
}<|MERGE_RESOLUTION|>--- conflicted
+++ resolved
@@ -66,11 +66,7 @@
     "dependencies": {
         "@ai-sdk/provider": "2.0.0",
         "@ai-sdk/provider-utils": "3.0.3",
-<<<<<<< HEAD
-        "@anthropic-ai/claude-code": "1.0.84",
-=======
         "@anthropic-ai/claude-code": "1.0.85",
->>>>>>> 5b597a0d
         "jsonc-parser": "^3.3.1"
     },
     "devDependencies": {
