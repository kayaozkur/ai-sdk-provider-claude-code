import { describe, it, expect, vi, beforeEach } from 'vitest';
import { ClaudeCodeLanguageModel } from './claude-code-language-model.js';

// Mock the SDK module with factory function
vi.mock('@anthropic-ai/claude-code', () => {
  return {
    query: vi.fn(),
    AbortError: class AbortError extends Error {
      constructor(message?: string) {
        super(message);
        this.name = 'AbortError';
      }
    },
  };
});

// Import the mocked module to get typed references
import { query as mockQuery, AbortError as MockAbortError } from '@anthropic-ai/claude-code';

describe('ClaudeCodeLanguageModel', () => {
  let model: ClaudeCodeLanguageModel;

  beforeEach(() => {
    vi.clearAllMocks();
    
    model = new ClaudeCodeLanguageModel({
      id: 'sonnet',
      settings: {},
    });
  });

  describe('doGenerate', () => {
    it('should generate text from SDK response', async () => {
      const mockResponse = {
        async *[Symbol.asyncIterator]() {
          yield {
            type: 'system',
            subtype: 'init',
            session_id: 'test-session-123',
          };
          yield {
            type: 'assistant',
            message: {
              content: [
                { type: 'text', text: 'Hello, ' },
                { type: 'text', text: 'world!' },
              ],
            },
          };
          yield {
            type: 'result',
            subtype: 'success',
            session_id: 'test-session-123',
            usage: {
              input_tokens: 10,
              output_tokens: 5,
              cache_creation_input_tokens: 0,
              cache_read_input_tokens: 0,
            },
            total_cost_usd: 0.001,
            duration_ms: 1000,
          };
        },
      };

      vi.mocked(mockQuery).mockReturnValue(mockResponse as any);

      const result = await model.doGenerate({
        prompt: [{ role: 'user', content: [{ type: 'text', text: 'Say hello' }] }],
      });

      expect(result.content).toEqual([{ type: 'text', text: 'Hello, world!' }]);
      expect(result.usage).toEqual({
        inputTokens: 10,
        outputTokens: 5,
        totalTokens: 15,
      });
      expect(result.finishReason).toBe('stop');
    });

    it('should handle error_max_turns as length finish reason', async () => {
      const mockResponse = {
        async *[Symbol.asyncIterator]() {
          yield {
            type: 'assistant',
            message: {
              content: [{ type: 'text', text: 'Partial response' }],
            },
          };
          yield {
            type: 'result',
            subtype: 'error_max_turns',
            session_id: 'test-session-123',
            usage: {
              input_tokens: 100,
              output_tokens: 50,
            },
          };
        },
      };

      vi.mocked(mockQuery).mockReturnValue(mockResponse as any);

      const result = await model.doGenerate({
        prompt: [{ role: 'user', content: [{ type: 'text', text: 'Complex task' }] }],
      });

      expect(result.finishReason).toBe('length');
    });

    it('should handle AbortError correctly', async () => {
      const abortController = new AbortController();
      const abortReason = new Error('User cancelled');
      
      // Set up the mock to throw AbortError when called
      vi.mocked(mockQuery).mockImplementation(() => {
        throw new MockAbortError('Operation aborted');
      });

      // Abort before calling to ensure signal.aborted is true
      abortController.abort(abortReason);

      const promise = model.doGenerate({
        prompt: [{ role: 'user', content: [{ type: 'text', text: 'Test abort' }] }],
        abortSignal: abortController.signal,
      });

      // Should throw the abort reason since signal is aborted
      await expect(promise).rejects.toThrow(abortReason);
    });
  });

  describe('doStream', () => {
    it('should stream text chunks from SDK response', async () => {
      const mockResponse = {
        async *[Symbol.asyncIterator]() {
          yield {
            type: 'assistant',
            message: {
              content: [{ type: 'text', text: 'Hello' }],
            },
          };
          yield {
            type: 'assistant',
            message: {
              content: [{ type: 'text', text: ', world!' }],
            },
          };
          yield {
            type: 'result',
            subtype: 'success',
            session_id: 'test-session-123',
            usage: {
              input_tokens: 10,
              output_tokens: 5,
            },
            total_cost_usd: 0.001,
            duration_ms: 1000,
          };
        },
      };

      vi.mocked(mockQuery).mockReturnValue(mockResponse as any);

      const result = await model.doStream({
        prompt: [{ role: 'user', content: [{ type: 'text', text: 'Say hello' }] }],
      });

      const chunks: any[] = [];
      const reader = result.stream.getReader();
      
      while (true) {
        const { done, value } = await reader.read();
        if (done) break;
        chunks.push(value);
      }

<<<<<<< HEAD
      expect(chunks).toHaveLength(4);
      expect(chunks[0]).toMatchObject({
        type: 'stream-start',
        warnings: [],
      });
      expect(chunks[1]).toMatchObject({
        type: 'text-delta',
        delta: 'Hello',
      });
      expect(chunks[2]).toMatchObject({
        type: 'text-delta',
        delta: ', world!',
      });
      expect(chunks[3]).toMatchObject({
=======
      expect(chunks).toHaveLength(6);
      expect(chunks[0]).toMatchObject({
        type: 'stream-start',
        warnings: [],
      });
      expect(chunks[1]).toMatchObject({
        type: 'text-start',
      });
      expect(chunks[2]).toMatchObject({
        type: 'text-delta',
        delta: 'Hello',
      });
      expect(chunks[3]).toMatchObject({
        type: 'text-delta',
        delta: ', world!',
      });
      expect(chunks[4]).toMatchObject({
        type: 'text-end',
      });
      expect(chunks[5]).toMatchObject({
>>>>>>> 02f4c05f
        type: 'finish',
        finishReason: 'stop',
        usage: {
          inputTokens: 10,
          outputTokens: 5,
          totalTokens: 15,
        },
      });
    });

    it('should emit JSON once in object-json mode and return finish metadata', async () => {
      const mockResponse = {
        async *[Symbol.asyncIterator]() {
          yield {
            type: 'assistant',
            message: {
              content: [{ type: 'text', text: '{"a": 1' }],
            },
          };
          yield {
            type: 'assistant',
            message: {
              content: [{ type: 'text', text: ', "b": 2}' }],
            },
          };
          yield {
            type: 'result',
            subtype: 'success',
            session_id: 'json-session-1',
            usage: {
              input_tokens: 6,
              output_tokens: 3,
            },
            total_cost_usd: 0.001,
            duration_ms: 1000,
          };
        },
      };

      vi.mocked(mockQuery).mockReturnValue(mockResponse as any);

      const result = await model.doStream({
        prompt: [{ role: 'user', content: [{ type: 'text', text: 'Return JSON' }] }],
        temperature: 0.5, // This will trigger a warning
        responseFormat: { type: 'json' }, // Add responseFormat to trigger JSON mode
      });

      const chunks: any[] = [];
      const reader = result.stream.getReader();

      while (true) {
        const { done, value } = await reader.read();
        if (done) break;
        chunks.push(value);
      }

<<<<<<< HEAD
      expect(chunks).toHaveLength(3);
=======
      expect(chunks).toHaveLength(5);
>>>>>>> 02f4c05f
      expect(chunks[0]).toMatchObject({
        type: 'stream-start',
        warnings: expect.arrayContaining([
          expect.objectContaining({
            type: 'unsupported-setting',
            setting: 'temperature',
          }),
        ]),
      });
      expect(chunks[1]).toMatchObject({
<<<<<<< HEAD
        type: 'text-delta',
        delta: '{\n  "a": 1,\n  "b": 2\n}',
      });
      expect(chunks[2]).toMatchObject({
=======
        type: 'text-start',
      });
      expect(chunks[2]).toMatchObject({
        type: 'text-delta',
        delta: '{\n  "a": 1,\n  "b": 2\n}',
      });
      expect(chunks[3]).toMatchObject({
        type: 'text-end',
      });
      expect(chunks[4]).toMatchObject({
>>>>>>> 02f4c05f
        type: 'finish',
        finishReason: 'stop',
        usage: {
          inputTokens: 6,
          outputTokens: 3,
          totalTokens: 9,
        },
        providerMetadata: {
          'claude-code': {
            sessionId: 'json-session-1',
            costUsd: 0.001,
            durationMs: 1000,
          },
        },
      });

      // Warnings are now included in the stream-start event
      expect(chunks[0].warnings).toHaveLength(1);
      expect(chunks[0].warnings?.[0]).toMatchObject({
        type: 'unsupported-setting',
        setting: 'temperature',
      });
    });

    it('should handle malformed JSON in object-json streaming mode', async () => {
      const mockResponse = {
        async *[Symbol.asyncIterator]() {
          yield {
            type: 'assistant',
            message: {
              content: [{ type: 'text', text: 'Here is the JSON: {"a": 1, "b": ' }],
            },
          };
          yield {
            type: 'assistant',
            message: {
              content: [{ type: 'text', text: 'invalid}' }],
            },
          };
          yield {
            type: 'result',
            subtype: 'success',
            session_id: 'json-session-2',
            usage: {
              input_tokens: 8,
              output_tokens: 5,
            },
          };
        },
      };

      vi.mocked(mockQuery).mockReturnValue(mockResponse as any);

      const result = await model.doStream({
        prompt: [{ role: 'user', content: [{ type: 'text', text: 'Return invalid JSON' }] }],
        responseFormat: { type: 'json' }, // Add responseFormat to trigger JSON mode
      });

      const chunks: any[] = [];
      const reader = result.stream.getReader();

      while (true) {
        const { done, value } = await reader.read();
        if (done) break;
        chunks.push(value);
      }

<<<<<<< HEAD
      expect(chunks).toHaveLength(3);
=======
      expect(chunks).toHaveLength(5);
>>>>>>> 02f4c05f
      expect(chunks[0]).toMatchObject({
        type: 'stream-start',
        warnings: [],
      });
<<<<<<< HEAD
      // When JSON is malformed, extractJson returns the original text
      expect(chunks[1]).toMatchObject({
        type: 'text-delta',
        delta: 'Here is the JSON: {"a": 1, "b": invalid}',
      });
      expect(chunks[2]).toMatchObject({
=======
      expect(chunks[1]).toMatchObject({
        type: 'text-start',
      });
      // When JSON is malformed, extractJson returns the original text
      expect(chunks[2]).toMatchObject({
        type: 'text-delta',
        delta: 'Here is the JSON: {"a": 1, "b": invalid}',
      });
      expect(chunks[3]).toMatchObject({
        type: 'text-end',
      });
      expect(chunks[4]).toMatchObject({
>>>>>>> 02f4c05f
        type: 'finish',
        finishReason: 'stop',
        usage: {
          inputTokens: 8,
          outputTokens: 5,
          totalTokens: 13,
        },
      });
    });
  });

  describe('model configuration', () => {
    it('should store model ID correctly', () => {
      const sonnetModel = new ClaudeCodeLanguageModel({ id: 'sonnet' });
      expect(sonnetModel.modelId).toBe('sonnet');

      const opusModel = new ClaudeCodeLanguageModel({ id: 'opus' });
      expect(opusModel.modelId).toBe('opus');
      
      // Test custom model ID
      const customModel = new ClaudeCodeLanguageModel({ id: 'custom-model' });
      expect(customModel.modelId).toBe('custom-model');
    });
    
    it('should have correct provider name', () => {
      const model = new ClaudeCodeLanguageModel({ id: 'sonnet' });
      expect(model.provider).toBe('claude-code');
    });
    
    it('should have correct specification version', () => {
      const model = new ClaudeCodeLanguageModel({ id: 'sonnet' });
      expect(model.specificationVersion).toBe('v2');
    });
    
    it('should support object generation mode', () => {
      const model = new ClaudeCodeLanguageModel({ id: 'sonnet' });
      expect(model.defaultObjectGenerationMode).toBe('json');
    });
  });
});<|MERGE_RESOLUTION|>--- conflicted
+++ resolved
@@ -175,22 +175,6 @@
         chunks.push(value);
       }
 
-<<<<<<< HEAD
-      expect(chunks).toHaveLength(4);
-      expect(chunks[0]).toMatchObject({
-        type: 'stream-start',
-        warnings: [],
-      });
-      expect(chunks[1]).toMatchObject({
-        type: 'text-delta',
-        delta: 'Hello',
-      });
-      expect(chunks[2]).toMatchObject({
-        type: 'text-delta',
-        delta: ', world!',
-      });
-      expect(chunks[3]).toMatchObject({
-=======
       expect(chunks).toHaveLength(6);
       expect(chunks[0]).toMatchObject({
         type: 'stream-start',
@@ -211,7 +195,6 @@
         type: 'text-end',
       });
       expect(chunks[5]).toMatchObject({
->>>>>>> 02f4c05f
         type: 'finish',
         finishReason: 'stop',
         usage: {
@@ -268,11 +251,7 @@
         chunks.push(value);
       }
 
-<<<<<<< HEAD
-      expect(chunks).toHaveLength(3);
-=======
       expect(chunks).toHaveLength(5);
->>>>>>> 02f4c05f
       expect(chunks[0]).toMatchObject({
         type: 'stream-start',
         warnings: expect.arrayContaining([
@@ -283,12 +262,6 @@
         ]),
       });
       expect(chunks[1]).toMatchObject({
-<<<<<<< HEAD
-        type: 'text-delta',
-        delta: '{\n  "a": 1,\n  "b": 2\n}',
-      });
-      expect(chunks[2]).toMatchObject({
-=======
         type: 'text-start',
       });
       expect(chunks[2]).toMatchObject({
@@ -299,7 +272,6 @@
         type: 'text-end',
       });
       expect(chunks[4]).toMatchObject({
->>>>>>> 02f4c05f
         type: 'finish',
         finishReason: 'stop',
         usage: {
@@ -367,23 +339,11 @@
         chunks.push(value);
       }
 
-<<<<<<< HEAD
-      expect(chunks).toHaveLength(3);
-=======
       expect(chunks).toHaveLength(5);
->>>>>>> 02f4c05f
       expect(chunks[0]).toMatchObject({
         type: 'stream-start',
         warnings: [],
       });
-<<<<<<< HEAD
-      // When JSON is malformed, extractJson returns the original text
-      expect(chunks[1]).toMatchObject({
-        type: 'text-delta',
-        delta: 'Here is the JSON: {"a": 1, "b": invalid}',
-      });
-      expect(chunks[2]).toMatchObject({
-=======
       expect(chunks[1]).toMatchObject({
         type: 'text-start',
       });
@@ -396,7 +356,6 @@
         type: 'text-end',
       });
       expect(chunks[4]).toMatchObject({
->>>>>>> 02f4c05f
         type: 'finish',
         finishReason: 'stop',
         usage: {
