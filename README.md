There is an original fork of this repo by Ben Vargas, please check that repo as well. 

<p align="center">
<<<<<<< HEAD
  <img src="https://img.shields.io/badge/status-beta-FF6700" alt="beta status">
  <a href="https://www.npmjs.com/package/ai-sdk-provider-claude-code"><img src="https://img.shields.io/npm/v/ai-sdk-provider-claude-code/beta?color=00A79E" alt="npm beta version" /></a>
=======
  <img src="https://img.shields.io/badge/status-stable-00A79E" alt="stable status">
  <a href="https://www.npmjs.com/package/ai-sdk-provider-claude-code"><img src="https://img.shields.io/npm/v/ai-sdk-provider-claude-code?color=00A79E" alt="npm version" /></a>
>>>>>>> 02f4c05f
  <a href="https://www.npmjs.com/package/ai-sdk-provider-claude-code"><img src="https://img.shields.io/npm/unpacked-size/ai-sdk-provider-claude-code?color=00A79E" alt="install size" /></a>
  <a href="https://www.npmjs.com/package/ai-sdk-provider-claude-code"><img src="https://img.shields.io/npm/dy/ai-sdk-provider-claude-code.svg?color=00A79E" alt="npm downloads" /></a>
  <a href="https://nodejs.org/en/about/releases/"><img src="https://img.shields.io/badge/node-%3E%3D18-00A79E" alt="Node.js ≥ 18" /></a>
  <a href="https://www.npmjs.com/package/ai-sdk-provider-claude-code"><img src="https://img.shields.io/npm/l/ai-sdk-provider-claude-code?color=00A79E" alt="License: MIT" /></a>
</p>

# AI SDK Provider for Claude Code SDK

<<<<<<< HEAD
> **Beta Release**: This provider is compatible with Vercel AI SDK v5-beta.
=======
> **Stable Release**: Version 1.x is now stable and compatible with AI SDK v5. For AI SDK v4 support, use the `ai-sdk-v4` tag or version 0.2.x.
>>>>>>> 02f4c05f

**ai-sdk-provider-claude-code** lets you use Claude via the [Vercel AI SDK](https://sdk.vercel.ai/docs) through the official `@anthropic-ai/claude-code` SDK/CLI.

## Version Compatibility

| Provider Version | AI SDK Version | NPM Tag | Status | Branch |
|-----------------|----------------|---------|---------|--------|
| 1.x | v5 | `latest` | Stable | `main` |
| 0.x | v4 | `ai-sdk-v4` | Maintenance | [`ai-sdk-v4`](https://github.com/ben-vargas/ai-sdk-provider-claude-code/tree/ai-sdk-v4) |

### Installing the Right Version

**For AI SDK v5 (recommended):**
```bash
npm install ai-sdk-provider-claude-code ai
# or explicitly: npm install ai-sdk-provider-claude-code@latest
```

**For AI SDK v4 (legacy):**
```bash
npm install ai-sdk-provider-claude-code@ai-sdk-v4 ai@^4.3.16
# or use specific version: npm install ai-sdk-provider-claude-code@^0.2.2

## Installation

### 1. Install and authenticate the CLI
```bash
npm install -g @anthropic-ai/claude-code
claude login
```

### 2. Add the provider
```bash
<<<<<<< HEAD
npm install ai-sdk-provider-claude-code@beta ai@beta
=======
# For v5 (recommended)
npm install ai-sdk-provider-claude-code ai

# For v4 (legacy)
npm install ai-sdk-provider-claude-code@ai-sdk-v4 ai@^4.3.16
>>>>>>> 02f4c05f
```

> **Note**: This provider is regularly updated to maintain compatibility with the latest Claude Code SDK versions (currently 1.0.83).

## Disclaimer

**This is an unofficial community provider** and is not affiliated with or endorsed by Anthropic or Vercel. By using this provider:

- You understand that your data will be sent to Anthropic's servers through the Claude Code SDK
- You agree to comply with [Anthropic's Terms of Service](https://www.anthropic.com/legal/consumer-terms)
- You acknowledge this software is provided "as is" without warranties of any kind

Please ensure you have appropriate permissions and comply with all applicable terms when using this provider.

## Quick Start

### AI SDK v5
```typescript
import { streamText } from 'ai';
import { claudeCode } from 'ai-sdk-provider-claude-code';

const result = streamText({
  model: claudeCode('sonnet'),
  prompt: 'Hello, Claude!'
});

const text = await result.text;
console.log(text);
```

### AI SDK v4
```typescript
import { streamText } from 'ai';
import { claudeCode } from 'ai-sdk-provider-claude-code';

const result = streamText({
  model: claudeCode('sonnet'),
  prompt: 'Hello, Claude!'
});

const text = await result.text;
console.log(text);
```

<<<<<<< HEAD
=======
## Breaking Changes in v1.x

See [Breaking Changes Guide](docs/ai-sdk-v5/V5_BREAKING_CHANGES.md) for details on migrating from v0.x to v1.x.

Key changes:
- Requires AI SDK v5
- New streaming API pattern
- Updated token usage properties
- Changed message types
>>>>>>> 02f4c05f

## Models

- **`opus`** - Claude 4 Opus (most capable)
- **`sonnet`** - Claude 4 Sonnet (balanced performance)

## Documentation

- **[Usage Guide](docs/ai-sdk-v5/GUIDE.md)** - Comprehensive examples and configuration
- **[Breaking Changes](docs/ai-sdk-v5/V5_BREAKING_CHANGES.md)** - v0.x to v1.x migration guide
- **[Troubleshooting](docs/ai-sdk-v5/TROUBLESHOOTING.md)** - Common issues and solutions
- **[Examples](examples/)** - Sample scripts and patterns

## Core Features

- 🚀 Vercel AI SDK compatibility
- 🔄 Streaming support
- 💬 Multi-turn conversations
- 🎯 Object generation with JSON schemas
- 🛑 AbortSignal support
- 🔧 Tool management (MCP servers, permissions)

## Limitations

- Requires Node.js ≥ 18
- No image support
- Some AI SDK parameters unsupported (temperature, maxTokens, etc.)

## Contributing

We welcome contributions, especially:
- Code structure improvements
- Performance optimizations
- Better error handling
- Additional examples

See [Contributing Guidelines](docs/ai-sdk-v5/GUIDE.md#contributing) for details.

For development status and technical details, see [Development Status](docs/ai-sdk-v5/DEVELOPMENT-STATUS.md).

## License

MIT<|MERGE_RESOLUTION|>--- conflicted
+++ resolved
@@ -1,13 +1,6 @@
-There is an original fork of this repo by Ben Vargas, please check that repo as well. 
-
 <p align="center">
-<<<<<<< HEAD
-  <img src="https://img.shields.io/badge/status-beta-FF6700" alt="beta status">
-  <a href="https://www.npmjs.com/package/ai-sdk-provider-claude-code"><img src="https://img.shields.io/npm/v/ai-sdk-provider-claude-code/beta?color=00A79E" alt="npm beta version" /></a>
-=======
   <img src="https://img.shields.io/badge/status-stable-00A79E" alt="stable status">
   <a href="https://www.npmjs.com/package/ai-sdk-provider-claude-code"><img src="https://img.shields.io/npm/v/ai-sdk-provider-claude-code?color=00A79E" alt="npm version" /></a>
->>>>>>> 02f4c05f
   <a href="https://www.npmjs.com/package/ai-sdk-provider-claude-code"><img src="https://img.shields.io/npm/unpacked-size/ai-sdk-provider-claude-code?color=00A79E" alt="install size" /></a>
   <a href="https://www.npmjs.com/package/ai-sdk-provider-claude-code"><img src="https://img.shields.io/npm/dy/ai-sdk-provider-claude-code.svg?color=00A79E" alt="npm downloads" /></a>
   <a href="https://nodejs.org/en/about/releases/"><img src="https://img.shields.io/badge/node-%3E%3D18-00A79E" alt="Node.js ≥ 18" /></a>
@@ -16,11 +9,7 @@
 
 # AI SDK Provider for Claude Code SDK
 
-<<<<<<< HEAD
-> **Beta Release**: This provider is compatible with Vercel AI SDK v5-beta.
-=======
 > **Stable Release**: Version 1.x is now stable and compatible with AI SDK v5. For AI SDK v4 support, use the `ai-sdk-v4` tag or version 0.2.x.
->>>>>>> 02f4c05f
 
 **ai-sdk-provider-claude-code** lets you use Claude via the [Vercel AI SDK](https://sdk.vercel.ai/docs) through the official `@anthropic-ai/claude-code` SDK/CLI.
 
@@ -54,15 +43,11 @@
 
 ### 2. Add the provider
 ```bash
-<<<<<<< HEAD
-npm install ai-sdk-provider-claude-code@beta ai@beta
-=======
 # For v5 (recommended)
 npm install ai-sdk-provider-claude-code ai
 
 # For v4 (legacy)
 npm install ai-sdk-provider-claude-code@ai-sdk-v4 ai@^4.3.16
->>>>>>> 02f4c05f
 ```
 
 > **Note**: This provider is regularly updated to maintain compatibility with the latest Claude Code SDK versions (currently 1.0.83).
@@ -95,20 +80,17 @@
 
 ### AI SDK v4
 ```typescript
-import { streamText } from 'ai';
+import { generateText } from 'ai';
 import { claudeCode } from 'ai-sdk-provider-claude-code';
 
-const result = streamText({
+const { text } = await generateText({
   model: claudeCode('sonnet'),
   prompt: 'Hello, Claude!'
 });
 
-const text = await result.text;
 console.log(text);
 ```
 
-<<<<<<< HEAD
-=======
 ## Breaking Changes in v1.x
 
 See [Breaking Changes Guide](docs/ai-sdk-v5/V5_BREAKING_CHANGES.md) for details on migrating from v0.x to v1.x.
@@ -118,7 +100,6 @@
 - New streaming API pattern
 - Updated token usage properties
 - Changed message types
->>>>>>> 02f4c05f
 
 ## Models
 
