--- conflicted
+++ resolved
@@ -7,7 +7,29 @@
 
 ## [Unreleased]
 
-<<<<<<< HEAD
+## [1.1.1] - 2025-08-27
+
+### Changed
+- Updated `@anthropic-ai/claude-code` to 1.0.92 (latest available)
+- Merged all upstream improvements from ben-vargas repository
+- Consolidated all pending pull requests
+
+### Fixed (from upstream)
+- Added missing HTTP transport validation for MCP server configuration (#38)
+
+## [1.1.0] - 2025-08-18
+
+### Added
+- Support for both Zod v3 and v4 (peer dependency now accepts `^3.0.0 || ^4.0.0`)
+- Compatibility layer for Zod API differences between versions
+
+### Fixed
+- Function schema validation now works with both Zod v3 and v4
+- Error handling supports both `error.errors` (v3) and `error.issues` (v4) formats
+- Updated `z.record()` calls to specify both key and value types for v4 compatibility
+- Improved URL validation hints in generate-object-constraints example
+- Removed non-existent test-session.ts from run-all-examples.sh script
+
 ## [1.0.2] - 2025-08-17
 
 ### Changed
@@ -23,25 +45,6 @@
   - `ai` (devDependency): 5.0.14
 - Changed to fixed versioning for dependencies for better stability
 - Removed beta references from documentation and package.json
-=======
-## [1.1.1] - 2025-08-25
-
-### Fixed
-- Added missing HTTP transport validation for MCP server configuration (#38)
-
-## [1.1.0] - 2025-08-18
-
-### Added
-- Support for both Zod v3 and v4 (peer dependency now accepts `^3.0.0 || ^4.0.0`)
-- Compatibility layer for Zod API differences between versions
-
-### Fixed
-- Function schema validation now works with both Zod v3 and v4
-- Error handling supports both `error.errors` (v3) and `error.issues` (v4) formats
-- Updated `z.record()` calls to specify both key and value types for v4 compatibility
-- Improved URL validation hints in generate-object-constraints example
-- Removed non-existent test-session.ts from run-all-examples.sh script
->>>>>>> c7246aa4
 
 ## [1.0.1] - 2025-08-15
 
